"""XCS (Accelerated Compound Systems) for Ember.

Provides a computational graph-based system for building, optimizing, and
executing complex operator pipelines with automatic parallelization and
optimization.
"""

# === Core JIT System ===
from ember.xcs.jit import jit, JITMode, JITCache, get_jit_stats, explain_jit_selection

# === Tracing Infrastructure ===
from ember.xcs.tracer.xcs_tracing import TracerContext, TraceRecord
from ember.xcs.tracer._context_types import TraceContextData
from ember.xcs.tracer.autograph import AutoGraphBuilder, autograph

# === API Types ===
from ember.xcs.api.types import (
    JITOptions,
    XCSExecutionOptions,
    ExecutionResult as APIExecutionResult,
    TransformOptions,
)

# === Graph Representation ===
from ember.xcs.graph.xcs_graph import XCSGraph, XCSNode
from ember.xcs.graph.dependency_analyzer import DependencyAnalyzer
from ember.xcs.graph.graph_builder import GraphBuilder, EnhancedTraceGraphBuilder

# === Execution Engine ===
from ember.xcs.engine.unified_engine import (
    execute_graph,
    GraphExecutor,
    ExecutionMetrics,
)
<<<<<<< HEAD

# More informative import error reporting
if have_failures and not in_test_env:
    # Don't warn about structural_jit - it's optional
    failed_modules = []
    critical_failures = False

    for module, result in import_results.items():
        if module == "structural_jit" and result is False:
            # Structural JIT is optional, not a critical failure
            continue

        if result is not True:
            if module in ["graph", "engine", "tracer"]:
                critical_failures = True
            failed_modules.append(f"{module}: {result}")

    # Only warn if critical modules failed, with more specific messages
    if critical_failures:
        warnings.warn(
            f"XCS core modules could not be imported. Some functionality will be limited:\n"
            f"{chr(10).join(failed_modules)}"
        )
    elif failed_modules:
        # Optional modules failure - less severe warning
        warnings.warn(
            f"Some optional XCS modules could not be imported:\n"
            f"{chr(10).join(failed_modules)}"
        )

# -------------------------------------------------------------------
# Public API Exports
# -------------------------------------------------------------------


# Context manager for automatic graph building
@contextmanager
def autograph(*args: Any, **kwargs: Any) -> Any:
    """Context manager for automatic graph building.

    Creates a computation graph context where operations are automatically
    recorded as graph nodes rather than being executed immediately.

    Args:
        *args: Positional arguments to pass to the underlying implementation
        **kwargs: Keyword arguments to pass to the underlying implementation

    Yields:
        An XCSGraph object that can be used to execute the recorded operations

    Example:
        ```python
        with autograph() as g:
            x = foo(10)
            y = bar(x)

        results = g.execute()
        ```
    """
    with _autograph(*args, **kwargs) as graph:
        yield graph


# Just-in-time compilation decorator
def jit(func=None, *, sample_input=None, force_trace=False, recursive=True):
    """Just-In-Time compilation decorator for functions and classes.

    Applies JIT compilation to the decorated function or class, which can
    significantly improve performance for repeated executions. This decorator
    supports both direct decoration (@jit) and parameterized decoration (@jit(...)).

    Args:
        func: The function or class to be JIT-compiled (automatically passed when used as @jit)
        sample_input: Optional pre-defined input for eager compilation during initialization
        force_trace: When True, disables caching and traces every invocation
        recursive: Controls whether nested operator calls are also traced and compiled

    Returns:
        A wrapped function/class that will be JIT-compiled on first execution

    Example:
        ```python
        # Simple usage
        @jit
        def my_function(x: int) -> int:
            return x * 2

        # Parameterized usage
        @jit(sample_input={"query": "example"})
        class MyOperator:
            def __call__(self, *, inputs):
                return process(inputs)
        ```
    """
    # Support both @jit and @jit(...) patterns
    if func is not None:
        # Direct decoration: @jit
        return _jit(func)
    else:
        # Parameterized decoration: @jit(...)
        def decorator(f):
            return _jit(
                f,
                sample_input=sample_input,
                force_trace=force_trace,
                recursive=recursive,
            )

        return decorator


# Structural JIT compilation decorator
def structural_jit(
    func=None,
    *,
    execution_strategy="auto",
    parallel_threshold=5,
    max_workers=None,
    cache_graph=True,
):
    """Advanced structural JIT compilation for operator classes.

    This decorator analyzes the structure of operators directly rather than through
    execution tracing. It identifies nested operators and automatically parallelizes
    independent operations for improved performance.

    Args:
        func: The class to be decorated (automatically passed when used as @structural_jit)
        execution_strategy: Strategy for parallel execution - "auto", "parallel", "sequential"
        parallel_threshold: Minimum node count to trigger parallelization in auto mode
        max_workers: Maximum worker threads for parallel execution
        cache_graph: Whether to cache and reuse the compiled graph

    Returns:
        A decorated class with structural optimization

    Example:
        ```python
        # Simple usage
        @structural_jit
        class CompositeOperator:
            def __init__(self):
                self.op1 = SubOperator1()
                self.op2 = SubOperator2()

            def __call__(self, *, inputs):
                result1 = self.op1(inputs=inputs)
                result2 = self.op2(inputs=result1)
                return result2
        ```
    """
    # Call the actual implementation with parameters
    # Support both @structural_jit and @structural_jit(...) patterns
    if func is not None:
        # Direct decoration: @structural_jit
        return _structural_jit(func)
    else:
        # Parameterized decoration: @structural_jit(...)
        def decorator(f):
            return _structural_jit(
                f,
                execution_strategy=execution_strategy,
                parallel_threshold=parallel_threshold,
                max_workers=max_workers,
                cache_graph=cache_graph,
            )

        return decorator


# Vectorized mapping
def vmap(func: Callable[..., T], in_axes=0, out_axes=0) -> Callable[..., List[T]]:
    """Vectorized mapping transformation.

    Transforms a function that operates on single elements into one that
    operates on vectors (lists) of elements in a vectorized manner.

    Args:
        func: The function to transform

    Returns:
        A function that applies the original function to each element of input vectors

    Example:
        ```python
        def add_one(x: int) -> int:
            return x + 1

        batch_add_one = vmap(add_one)
        results = batch_add_one([1, 2, 3])  # [2, 3, 4]
        ```
    """
    return _vmap(func, in_axes=in_axes, out_axes=out_axes)


# Parallel mapping
def pmap(func: Callable[..., T]) -> Callable[..., List[T]]:
    """Parallel mapping transformation.

    Transforms a function that operates on single elements into one that
    operates on vectors (lists) of elements in parallel.

    Args:
        func: The function to transform

    Returns:
        A function that applies the original function to each element of input vectors in parallel

    Example:
        ```python
        def process_item(x: dict) -> dict:
            # Some expensive processing
            return processed_x

        parallel_processor = pmap(process_item)
        results = parallel_processor(items)
        ```
    """
    return _pmap(func)


# Mesh sharding for distributed execution
def mesh_sharded(func: Callable[..., T]) -> Callable[..., T]:
    """Mesh sharding transformation.

    Transforms a function to execute in a distributed mesh environment,
    sharding computations across available resources.

    Args:
        func: The function to transform

    Returns:
        A function that executes the original function in a distributed manner

    Example:
        ```python
        @mesh_sharded
        def large_matrix_operation(matrix: np.ndarray) -> np.ndarray:
            # Operation on a large matrix
            return result
        ```
    """
    return _mesh_sharded(func)


# Graph execution
def execute(
    graph: XCSGraph, output_nodes: Optional[List[str]] = None
) -> Dict[str, Any]:
    """Execute a computation graph.

    Args:
        graph: The computation graph to execute
        output_nodes: Optional list of node IDs to return results for

    Returns:
        A dictionary mapping node IDs to their execution results

    Example:
        ```python
        with autograph() as g:
            x = foo(10)
            y = bar(x)

        results = execute(g, output_nodes=['y'])
        ```
    """
    # Don't pass output_nodes to work around the stub limitation
    return _execute(graph, output_nodes)


# Self-reference for import in api.xcs.py
xcs = sys.modules[__name__]

# Export public types for convenience
XCSGraph = (
    _XCSGraph
    if not have_failures
    and "graph" in import_results
    and import_results["graph"] is True
    else _StubGraph
=======
from ember.xcs.engine.execution_options import (
    ExecutionOptions,
    execution_options,
)
from ember.xcs.common.plans import XCSPlan, XCSTask, ExecutionResult

# === Transformations ===
from ember.xcs.transforms.transform_base import (
    BaseTransformation,
    BatchingOptions,
    ParallelOptions,
    TransformError,
    compose,
)
from ember.xcs.transforms.vmap import vmap
from ember.xcs.transforms.pmap import pmap, pjit
from ember.xcs.transforms.mesh import DeviceMesh, PartitionSpec, mesh_sharded

# === Scheduler System ===
from ember.xcs.schedulers.base_scheduler import BaseScheduler
from ember.xcs.schedulers.factory import create_scheduler
from ember.xcs.schedulers.unified_scheduler import (
    NoOpScheduler,
    ParallelScheduler,
    SequentialScheduler,
    TopologicalScheduler,
    WaveScheduler,
>>>>>>> 3aba134d
)

__all__ = [
    # Core JIT system
    "jit",
    "JITMode",
    "get_jit_stats",
    "JITCache",
    "explain_jit_selection",
    
    # API Types
    "JITOptions",
    "XCSExecutionOptions",
    "APIExecutionResult",
    "TransformOptions",
    
    # Tracing infrastructure
    "TracerContext",
    "TraceRecord",
    "TraceContextData",
    "AutoGraphBuilder",
    "autograph",
    
    # Graph representation
    "XCSGraph",
    "XCSNode",
    "DependencyAnalyzer",
    "GraphBuilder",
    "EnhancedTraceGraphBuilder",
    
    # Execution engine
    "execute_graph",
    "ExecutionOptions",
    "execution_options",
    "GraphExecutor", 
    "ExecutionMetrics",
    "XCSPlan",
    "XCSTask",
    "ExecutionResult",
    
    # Scheduler system
    "BaseScheduler",
    "NoOpScheduler",
    "ParallelScheduler",
    "SequentialScheduler",
    "TopologicalScheduler",
    "WaveScheduler",
    "create_scheduler",
    
    # Transformations
    "vmap",
    "pmap",
    "pjit",
    "DeviceMesh",
    "PartitionSpec",
    "mesh_sharded",
    "compose",
    "TransformError",
    "BaseTransformation",
    "BatchingOptions",
    "ParallelOptions",
]<|MERGE_RESOLUTION|>--- conflicted
+++ resolved
@@ -32,289 +32,6 @@
     GraphExecutor,
     ExecutionMetrics,
 )
-<<<<<<< HEAD
-
-# More informative import error reporting
-if have_failures and not in_test_env:
-    # Don't warn about structural_jit - it's optional
-    failed_modules = []
-    critical_failures = False
-
-    for module, result in import_results.items():
-        if module == "structural_jit" and result is False:
-            # Structural JIT is optional, not a critical failure
-            continue
-
-        if result is not True:
-            if module in ["graph", "engine", "tracer"]:
-                critical_failures = True
-            failed_modules.append(f"{module}: {result}")
-
-    # Only warn if critical modules failed, with more specific messages
-    if critical_failures:
-        warnings.warn(
-            f"XCS core modules could not be imported. Some functionality will be limited:\n"
-            f"{chr(10).join(failed_modules)}"
-        )
-    elif failed_modules:
-        # Optional modules failure - less severe warning
-        warnings.warn(
-            f"Some optional XCS modules could not be imported:\n"
-            f"{chr(10).join(failed_modules)}"
-        )
-
-# -------------------------------------------------------------------
-# Public API Exports
-# -------------------------------------------------------------------
-
-
-# Context manager for automatic graph building
-@contextmanager
-def autograph(*args: Any, **kwargs: Any) -> Any:
-    """Context manager for automatic graph building.
-
-    Creates a computation graph context where operations are automatically
-    recorded as graph nodes rather than being executed immediately.
-
-    Args:
-        *args: Positional arguments to pass to the underlying implementation
-        **kwargs: Keyword arguments to pass to the underlying implementation
-
-    Yields:
-        An XCSGraph object that can be used to execute the recorded operations
-
-    Example:
-        ```python
-        with autograph() as g:
-            x = foo(10)
-            y = bar(x)
-
-        results = g.execute()
-        ```
-    """
-    with _autograph(*args, **kwargs) as graph:
-        yield graph
-
-
-# Just-in-time compilation decorator
-def jit(func=None, *, sample_input=None, force_trace=False, recursive=True):
-    """Just-In-Time compilation decorator for functions and classes.
-
-    Applies JIT compilation to the decorated function or class, which can
-    significantly improve performance for repeated executions. This decorator
-    supports both direct decoration (@jit) and parameterized decoration (@jit(...)).
-
-    Args:
-        func: The function or class to be JIT-compiled (automatically passed when used as @jit)
-        sample_input: Optional pre-defined input for eager compilation during initialization
-        force_trace: When True, disables caching and traces every invocation
-        recursive: Controls whether nested operator calls are also traced and compiled
-
-    Returns:
-        A wrapped function/class that will be JIT-compiled on first execution
-
-    Example:
-        ```python
-        # Simple usage
-        @jit
-        def my_function(x: int) -> int:
-            return x * 2
-
-        # Parameterized usage
-        @jit(sample_input={"query": "example"})
-        class MyOperator:
-            def __call__(self, *, inputs):
-                return process(inputs)
-        ```
-    """
-    # Support both @jit and @jit(...) patterns
-    if func is not None:
-        # Direct decoration: @jit
-        return _jit(func)
-    else:
-        # Parameterized decoration: @jit(...)
-        def decorator(f):
-            return _jit(
-                f,
-                sample_input=sample_input,
-                force_trace=force_trace,
-                recursive=recursive,
-            )
-
-        return decorator
-
-
-# Structural JIT compilation decorator
-def structural_jit(
-    func=None,
-    *,
-    execution_strategy="auto",
-    parallel_threshold=5,
-    max_workers=None,
-    cache_graph=True,
-):
-    """Advanced structural JIT compilation for operator classes.
-
-    This decorator analyzes the structure of operators directly rather than through
-    execution tracing. It identifies nested operators and automatically parallelizes
-    independent operations for improved performance.
-
-    Args:
-        func: The class to be decorated (automatically passed when used as @structural_jit)
-        execution_strategy: Strategy for parallel execution - "auto", "parallel", "sequential"
-        parallel_threshold: Minimum node count to trigger parallelization in auto mode
-        max_workers: Maximum worker threads for parallel execution
-        cache_graph: Whether to cache and reuse the compiled graph
-
-    Returns:
-        A decorated class with structural optimization
-
-    Example:
-        ```python
-        # Simple usage
-        @structural_jit
-        class CompositeOperator:
-            def __init__(self):
-                self.op1 = SubOperator1()
-                self.op2 = SubOperator2()
-
-            def __call__(self, *, inputs):
-                result1 = self.op1(inputs=inputs)
-                result2 = self.op2(inputs=result1)
-                return result2
-        ```
-    """
-    # Call the actual implementation with parameters
-    # Support both @structural_jit and @structural_jit(...) patterns
-    if func is not None:
-        # Direct decoration: @structural_jit
-        return _structural_jit(func)
-    else:
-        # Parameterized decoration: @structural_jit(...)
-        def decorator(f):
-            return _structural_jit(
-                f,
-                execution_strategy=execution_strategy,
-                parallel_threshold=parallel_threshold,
-                max_workers=max_workers,
-                cache_graph=cache_graph,
-            )
-
-        return decorator
-
-
-# Vectorized mapping
-def vmap(func: Callable[..., T], in_axes=0, out_axes=0) -> Callable[..., List[T]]:
-    """Vectorized mapping transformation.
-
-    Transforms a function that operates on single elements into one that
-    operates on vectors (lists) of elements in a vectorized manner.
-
-    Args:
-        func: The function to transform
-
-    Returns:
-        A function that applies the original function to each element of input vectors
-
-    Example:
-        ```python
-        def add_one(x: int) -> int:
-            return x + 1
-
-        batch_add_one = vmap(add_one)
-        results = batch_add_one([1, 2, 3])  # [2, 3, 4]
-        ```
-    """
-    return _vmap(func, in_axes=in_axes, out_axes=out_axes)
-
-
-# Parallel mapping
-def pmap(func: Callable[..., T]) -> Callable[..., List[T]]:
-    """Parallel mapping transformation.
-
-    Transforms a function that operates on single elements into one that
-    operates on vectors (lists) of elements in parallel.
-
-    Args:
-        func: The function to transform
-
-    Returns:
-        A function that applies the original function to each element of input vectors in parallel
-
-    Example:
-        ```python
-        def process_item(x: dict) -> dict:
-            # Some expensive processing
-            return processed_x
-
-        parallel_processor = pmap(process_item)
-        results = parallel_processor(items)
-        ```
-    """
-    return _pmap(func)
-
-
-# Mesh sharding for distributed execution
-def mesh_sharded(func: Callable[..., T]) -> Callable[..., T]:
-    """Mesh sharding transformation.
-
-    Transforms a function to execute in a distributed mesh environment,
-    sharding computations across available resources.
-
-    Args:
-        func: The function to transform
-
-    Returns:
-        A function that executes the original function in a distributed manner
-
-    Example:
-        ```python
-        @mesh_sharded
-        def large_matrix_operation(matrix: np.ndarray) -> np.ndarray:
-            # Operation on a large matrix
-            return result
-        ```
-    """
-    return _mesh_sharded(func)
-
-
-# Graph execution
-def execute(
-    graph: XCSGraph, output_nodes: Optional[List[str]] = None
-) -> Dict[str, Any]:
-    """Execute a computation graph.
-
-    Args:
-        graph: The computation graph to execute
-        output_nodes: Optional list of node IDs to return results for
-
-    Returns:
-        A dictionary mapping node IDs to their execution results
-
-    Example:
-        ```python
-        with autograph() as g:
-            x = foo(10)
-            y = bar(x)
-
-        results = execute(g, output_nodes=['y'])
-        ```
-    """
-    # Don't pass output_nodes to work around the stub limitation
-    return _execute(graph, output_nodes)
-
-
-# Self-reference for import in api.xcs.py
-xcs = sys.modules[__name__]
-
-# Export public types for convenience
-XCSGraph = (
-    _XCSGraph
-    if not have_failures
-    and "graph" in import_results
-    and import_results["graph"] is True
-    else _StubGraph
-=======
 from ember.xcs.engine.execution_options import (
     ExecutionOptions,
     execution_options,
@@ -342,7 +59,6 @@
     SequentialScheduler,
     TopologicalScheduler,
     WaveScheduler,
->>>>>>> 3aba134d
 )
 
 __all__ = [
