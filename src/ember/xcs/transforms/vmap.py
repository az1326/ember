--- conflicted
+++ resolved
@@ -284,83 +284,6 @@
         # results == {"result": [2, 4, 6]}
         ```
     """
-<<<<<<< HEAD
-
-    # Type-specialized execution function to handle different callables
-    def _execute_vectorized_op(
-        fn: Callable[..., object], *, inputs: Mapping[str, object]
-    ) -> Dict[str, object]:
-        """Execute the operator/function in a batched manner.
-
-        Prepares the inputs for batch processing, applies the operator/function to each batch element,
-        and then combines the outputs.
-
-        Args:
-            fn: The operator or function to be executed.
-            inputs: Input dictionary for batched processing.
-
-        Returns:
-            The combined batched outputs.
-        """
-        batch_size: int = _get_batch_size(inputs=inputs, in_axes=in_axes)
-
-        # Handling empty prompt batch case
-        # if "prompts" not in inputs or (
-        #     isinstance(inputs.get("prompts"), (list, tuple))
-        #     and not inputs.get("prompts")
-        # ):
-        #     return {"results": []}
-
-        batched_inputs = _prepare_batched_inputs(
-            inputs=inputs, in_axes=in_axes, batch_size=batch_size
-        )
-
-        batch_results: List[object] = []
-        for i in range(batch_size):
-            # Creating a single batch element input
-            batch_element = {key: value[i] for key, value in batched_inputs.items()}
-
-            # Processing the individual batch element - handling both calling styles
-            if isinstance(fn, Operator):
-                item_result = fn(inputs=batch_element)
-            else:
-                # For regular functions, follow their expected calling convention
-                item_result = fn(inputs=batch_element)
-
-            batch_results.append(item_result)
-
-        return _combine_outputs(results=batch_results, out_axes=out_axes)
-
-    # Creating a generic vectorized callable type - works for both operator and function case
-    VectorizedCallable = Callable[[Mapping[str, object]], Dict[str, object]]
-
-    # Handling Operator case
-    if isinstance(operator_or_fn, Operator):
-        # Creating the wrapper function with the correct signature
-        def vectorized_operator(*, inputs: Mapping[str, object]) -> Dict[str, object]:
-            return _execute_vectorized_op(fn=operator_or_fn, inputs=inputs)
-
-        # Preserving the name and docstring
-        vectorized_operator.__name__ = f"vectorized_{operator_or_fn.__class__.__name__}"
-        vectorized_operator.__doc__ = operator_or_fn.__doc__
-
-        # Attaching the vectorized version to the operator for reference
-        setattr(operator_or_fn, "vectorized", vectorized_operator)
-        return cast(VectorizedCallable, vectorized_operator)
-
-    # Handling plain function case
-    # Creating the wrapper function with the correct signature
-    def vectorized_fn(*, inputs: Mapping[str, object]) -> Dict[str, object]:
-        return _execute_vectorized_op(fn=operator_or_fn, inputs=inputs)
-
-    # Preserving the name and docstring
-    if hasattr(operator_or_fn, "__name__"):
-        vectorized_fn.__name__ = f"vectorized_{operator_or_fn.__name__}"
-    if hasattr(operator_or_fn, "__doc__") and operator_or_fn.__doc__:
-        vectorized_fn.__doc__ = operator_or_fn.__doc__
-
-    return cast(VectorizedCallable, vectorized_fn)
-=======
     transformation = VMapTransformation(
         in_axes=in_axes,
         out_axis=out_axis,
@@ -371,5 +294,4 @@
     
     if fn is None:
         return transformation
-    return transformation(fn)
->>>>>>> 3aba134d
+    return transformation(fn)